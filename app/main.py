import argparse
import datetime as dt
import json
import os
import shutil
import subprocess
import re
import urllib.parse
import urllib.request
from pathlib import Path
from typing import Any, Dict, List, Optional, Tuple
from functools import cmp_to_key

import yaml


def load_services_config(config_path: Path) -> List[Dict[str, Any]]:
    if not config_path.exists():
        raise FileNotFoundError(f"Services config not found: {config_path}")
    with config_path.open("r", encoding="utf-8") as f:
        data = yaml.safe_load(f) or {}
    services = data.get("services", [])
    if not isinstance(services, list) or not services:
        raise ValueError("Config 'services' must be a non-empty list")
    return services


SEMVER_RE = re.compile(
    r"^\s*v?(?P<major>0|[1-9]\d*)\.(?P<minor>0|[1-9]\d*)\.(?P<patch>0|[1-9]\d*)"
    r"(?:-(?P<prerelease>(?:0|[1-9]\d*|[a-zA-Z-][0-9a-zA-Z-]*)(?:\.(?:0|[1-9]\d*|[a-zA-Z-][0-9a-zA-Z-]*))*))?"
    r"(?:\+(?P<build>[0-9a-zA-Z-]+(?:\.[0-9a-zA-Z-]+)*))?\s*$"
)


class SemVer:
    def __init__(self, major: int, minor: int, patch: int, prerelease: Tuple[str, ...], original: str) -> None:
        self.major = major
        self.minor = minor
        self.patch = patch
        self.prerelease = prerelease
        self.original = original

    @staticmethod
    def parse(version: str) -> Optional["SemVer"]:
        m = SEMVER_RE.match(version)
        if not m:
            return None
        g = m.groupdict()
        prerelease_raw = g.get("prerelease") or ""
        return SemVer(int(g["major"]), int(g["minor"]), int(g["patch"]), tuple(prerelease_raw.split(".")) if prerelease_raw else tuple(), version)


def compare_semver(a: SemVer, b: SemVer) -> int:
    if a.major != b.major:
        return -1 if a.major < b.major else 1
    if a.minor != b.minor:
        return -1 if a.minor < b.minor else 1
    if a.patch != b.patch:
        return -1 if a.patch < b.patch else 1
    if not a.prerelease and b.prerelease:
        return 1
    if a.prerelease and not b.prerelease:
        return -1
    for at, bt in zip(a.prerelease, b.prerelease):
        if at == bt:
            continue
        a_num, b_num = at.isdigit(), bt.isdigit()
        if a_num and b_num:
            ai, bi = int(at), int(bt)
            if ai != bi:
                return -1 if ai < bi else 1
        elif a_num and not b_num:
            return -1
        elif not a_num and b_num:
            return 1
        else:
            if at < bt:
                return -1
            return 1
    if len(a.prerelease) != len(b.prerelease):
        return -1 if len(a.prerelease) < len(b.prerelease) else 1
    return 0


def sort_versions_by_semver_desc(version_strings: List[str]) -> List[str]:
    parsed: List[Tuple[SemVer, str]] = []
    for v in version_strings:
        sv = SemVer.parse(v)
        if sv is not None:
            parsed.append((sv, v))
    # Use the SemVer objects for proper ordering
    parsed.sort(key=cmp_to_key(lambda a, b: compare_semver(a[0], b[0])), reverse=True)
    return [v for _, v in parsed]


class AppTrustClient:
    def __init__(self, base_url: str, token: str, timeout_seconds: int = 30) -> None:
        self.base_url = base_url.rstrip("/")
        self.token = token
        self.timeout_seconds = timeout_seconds

    def _request(self, method: str, path: str, query: Optional[Dict[str, Any]] = None, body: Optional[Dict[str, Any]] = None) -> Dict[str, Any]:
        url = f"{self.base_url}{path}"
        if query:
            q = urllib.parse.urlencode({k: v for k, v in query.items() if v is not None})
            url = f"{url}?{q}"
        data = None
        headers = {"Authorization": f"Bearer {self.token}", "Accept": "application/json"}
        if body is not None:
            data = json.dumps(body).encode("utf-8")
            headers["Content-Type"] = "application/json"
        req = urllib.request.Request(url=url, data=data, method=method, headers=headers)
        with urllib.request.urlopen(req, timeout=self.timeout_seconds) as resp:
            raw = resp.read()
            if not raw:
                return {}
            try:
                return json.loads(raw.decode("utf-8"))
            except Exception:
                return {"raw": raw.decode("utf-8", errors="replace")}

    def list_application_versions(self, app_key: str, limit: int = 200) -> Dict[str, Any]:
        path = f"/applications/{urllib.parse.quote(app_key)}/versions"
        return self._request("GET", path, query={"limit": limit, "order_by": "created", "order_asc": "false"})

    def get_version_content(self, app_key: str, version: str) -> Dict[str, Any]:
        path = f"/applications/{urllib.parse.quote(app_key)}/versions/{urllib.parse.quote(version)}/content"
        return self._request("GET", path)

    def create_platform_version(self, platform_app_key: str, version: str, sources_versions: List[Dict[str, str]]) -> Dict[str, Any]:
        path = f"/applications/{urllib.parse.quote(platform_app_key)}/versions"
        body = {
            "version": version,
            "sources": {
                "versions": sources_versions,
            },
        }
        return self._request("POST", path, body=body)


class AppTrustClientCLI:
    """AppTrust client backed by JFrog CLI (OIDC-enabled)."""

    def __init__(self, timeout_seconds: int = 30) -> None:
        self.timeout_seconds = timeout_seconds
        # Prefer explicit base URL provided by workflow env; fall back to JFROG_URL
        base_from_env = os.environ.get("APPTRUST_BASE_URL", "").rstrip("/")
        if base_from_env:
            self.base_url = base_from_env
        else:
            jfrog_url = os.environ.get("JFROG_URL", "").rstrip("/")
            self.base_url = f"{jfrog_url}/apptrust/api/v1" if jfrog_url else ""

    @staticmethod
    def _ensure_cli_available() -> None:
        if shutil.which("jf") is None:
            raise RuntimeError("JFrog CLI (jf) not found on PATH. Install/configure it for OIDC.")

    def _run_jf(self, method: str, path: str, body: Optional[Dict[str, Any]] = None) -> Dict[str, Any]:
        AppTrustClientCLI._ensure_cli_available()
        # Build URI path for jf rt curl (must not include scheme/host)
        uri = path
        if path.startswith("http://") or path.startswith("https://"):
            try:
                from urllib.parse import urlparse
                parsed = urlparse(path)
                uri = (parsed.path or "/") + (f"?{parsed.query}" if parsed.query else "")
            except Exception:
                uri = path
        elif not path.startswith("/"):
            uri = "/" + path
        args: List[str] = ["jf", "rt", "curl", "-X", method.upper(), uri]
        # Ensure Authorization header is present for AppTrust API calls
        token = os.environ.get("APPTRUST_ACCESS_TOKEN", "").strip()
        if token:
            args += ["-H", f"Authorization: Bearer {token}"]
        if body is not None:
            args += ["-H", "Content-Type: application/json", "-d", json.dumps(body)]
        try:
            proc = subprocess.run(args, check=True, capture_output=True, text=True)
        except subprocess.CalledProcessError as e:
            # Include stdout snippet for better diagnostics if stderr is empty
            err = e.stderr.strip() or e.stdout.strip() or str(e)
            raise RuntimeError(f"jf curl failed: {err}")
        raw = (proc.stdout or "").strip()
        if not raw:
            return {}
        try:
            return json.loads(raw)
        except Exception:
            return {"raw": raw}

    def list_application_versions(self, app_key: str, limit: int = 200) -> Dict[str, Any]:
        path = f"/apptrust/api/v1/applications/{urllib.parse.quote(app_key)}/versions"
        return self._run_jf("GET", path + f"?limit={limit}&order_by=created&order_asc=false")

    def get_version_content(self, app_key: str, version: str) -> Dict[str, Any]:
        path = f"/apptrust/api/v1/applications/{urllib.parse.quote(app_key)}/versions/{urllib.parse.quote(version)}/content"
        return self._run_jf("GET", path)

    def create_platform_version(self, platform_app_key: str, version: str, sources_versions: List[Dict[str, str]]) -> Dict[str, Any]:
        path = f"/apptrust/api/v1/applications/{urllib.parse.quote(platform_app_key)}/versions"
        body = {
            "version": version,
            "sources": {
                "versions": sources_versions,
            },
        }
        return self._run_jf("POST", path, body=body)


RELEASED = "RELEASED"
TRUSTED_RELEASE = "TRUSTED_RELEASE"


def compute_next_semver_for_application(client: AppTrustClient, app_key: str) -> str:
    """Return next SemVer: bump patch if any exists; else generate one random initial version."""
    try:
        resp = client.list_application_versions(app_key, limit=1)
        versions = resp.get("versions", []) if isinstance(resp, dict) else []
        latest = str(versions[0].get("version", "")) if versions else ""
    except Exception:
        latest = ""

    parsed = SemVer.parse(latest) if latest else None
    if parsed is not None:
        return f"{parsed.major}.{parsed.minor}.{parsed.patch + 1}"

<<<<<<< HEAD
    # No existing versions; generate a randomized initial SemVer (demo realism)
=======
    # No existing versions; generate a randomized initial SemVer for demo realism
    # major: 1-5, minor: 1-50, patch: 1-50
>>>>>>> 751f6807
    try:
        import random
        major = random.randint(1, 5)
        minor = random.randint(1, 50)
        patch = random.randint(1, 50)
        return f"{major}.{minor}.{patch}"
    except Exception:
        return "1.0.0"


def pick_latest_prod_version(client: AppTrustClient, app_key: str) -> Optional[str]:
    """Pick the latest SemVer among versions with release_status ∈ {RELEASED, TRUSTED_RELEASE}.

    Strategy:
    - Read the list of versions (created desc ordering).
    - Keep only entries that already include a qualifying release_status.
    - Return the highest SemVer among the qualified candidates; prefer 'latest' tag if present.
    """
    resp = client.list_application_versions(app_key)
    versions_raw = resp.get("versions", []) if isinstance(resp, dict) else []

    normalized: List[Dict[str, Any]] = []
    for v in versions_raw:
        if not isinstance(v, dict):
            continue
        ver = str(v.get("version", "")).strip()
        if not ver:
            continue
        rs = str(v.get("release_status", "")).upper().strip()
        tag = str(v.get("tag", "")).strip()
        stage = str(v.get("current_stage", "")).upper().strip()
        normalized.append({
            "version": ver,
            "release_status": rs,
            "tag": tag,
            "current_stage": stage,
        })

    # First, use any entries that already indicate a qualifying release_status
    prod_candidates_full: List[Dict[str, Any]] = [
        n for n in normalized if n.get("release_status") in (RELEASED, TRUSTED_RELEASE)
    ]
    prod_candidates: List[str] = [n["version"] for n in prod_candidates_full]

    # Do not probe content: if none are qualifying, return None to signal no aggregatable version
    if not prod_candidates:
        return None

    if not prod_candidates:
        return None

    # Prefer an entry explicitly tagged as 'latest' if present among PROD
    try:
        latest_tagged = next((n for n in prod_candidates_full if str(n.get("tag", "")).strip().lower() == "latest"), None)
        if latest_tagged:
            return latest_tagged["version"]
    except Exception:
        pass

    ordered = sort_versions_by_semver_desc(prod_candidates)
    return ordered[0] if ordered else None


def resolve_promoted_versions(
    services_cfg: List[Dict[str, Any]],
    client: AppTrustClient,
    override_versions: Optional[Dict[str, str]] = None,
) -> Tuple[List[Dict[str, Any]], List[Dict[str, Any]]]:
    """Resolve latest version per application, filtered by release_status only.

    Returns a tuple:
      - resolved: list of entries with (name, apptrust_application, resolved_version)
      - missing: list of entries with (name, apptrust_application) that had no eligible version
    """
    resolved: List[Dict[str, Any]] = []
    missing: List[Dict[str, Any]] = []
    for s in services_cfg:
        name = s.get("name")
        app_key = s.get("apptrust_application")
        if not name or not app_key:
            raise ValueError(f"Service config missing required fields: {s}")
        # If an override was provided for this service, prefer it and skip lookup
        if override_versions and name in override_versions:
            resolved_version = override_versions[name]
            resolved.append({
                "name": name,
                "apptrust_application": app_key,
                "resolved_version": resolved_version,
            })
            continue

        latest = pick_latest_prod_version(client, app_key)
        if not latest:
            missing.append({
                "name": name,
                "apptrust_application": app_key,
            })
            continue
        resolved.append({
            "name": name,
            "apptrust_application": app_key,
            "resolved_version": latest,
        })
    return resolved, missing


def build_manifest(applications: List[Dict[str, Any]], client: AppTrustClient, source_stage: str) -> Dict[str, Any]:
    if source_stage != "PROD":
        raise ValueError("Platform aggregation demo only supports source_stage=PROD")

    now = dt.datetime.utcnow().replace(tzinfo=dt.timezone.utc)
    manifest_version = now.strftime("%Y.%m.%d.%H%M%S")

    apps_block: List[Dict[str, Any]] = []
    for entry in applications:
        app_key = entry.get("apptrust_application")
        version = entry.get("resolved_version") or entry.get("simulated_version", "0.0.0-sim")
        if not app_key or not version:
            raise ValueError(f"Application entry missing required fields: {entry}")

        content = client.get_version_content(app_key, str(version)) or {}
        sources = content.get("sources", {}) if isinstance(content, dict) else {}
        releasables = content.get("releasables", {}) if isinstance(content, dict) else {}

        apps_block.append(
            {
                "application_key": app_key,
                "version": version,
                "sources": sources,
                "releasables": releasables,
            }
        )

    manifest: Dict[str, Any] = {
        "version": manifest_version,
        "created_at": now.isoformat().replace("+00:00", "Z"),
        "source_stage": source_stage,
        "applications": apps_block,
        "provenance": {
            # SBOM evidence is handled automatically by AppTrust; not generated here
            "evidence_minimums": {"signatures_present": True},
        },
        "notes": "Auto-generated by platform-aggregator (applications & versions)",
    }
    return manifest


def write_manifest(output_dir: Path, manifest: Dict[str, Any]) -> Path:
    output_dir.mkdir(parents=True, exist_ok=True)
    filename = f"platform-{manifest['version']}.yaml"
    target = output_dir / filename
    with target.open("w", encoding="utf-8") as f:
        yaml.safe_dump(manifest, f, sort_keys=False)
    return target


def format_summary(manifest: Dict[str, Any]) -> str:
    apps = manifest.get("applications", [])
    rows = []
    for comp in apps:
        rows.append(
            {
                "application_key": comp.get("application_key"),
                "version": comp.get("version"),
            }
        )
    return json.dumps(
        {
            "platform_manifest_version": manifest["version"],
            "platform_app_version": manifest.get("platform_app_version", ""),
            "applications": rows,
        },
        indent=2,
    )


def parse_args() -> argparse.Namespace:
    parser = argparse.ArgumentParser(
        description="BookVerse Platform Aggregator (demo). Generates a platform manifest by selecting latest PROD microservice versions.",
    )
    parser.add_argument(
        "--config",
        default=str(Path(__file__).resolve().parent.parent / "config" / "services.yaml"),
        help="Path to services.yaml (static configuration).",
    )
    parser.add_argument(
        "--output-dir",
        default=str(Path(__file__).resolve().parent.parent / "manifests"),
        help="Directory to write manifests into.",
    )
    parser.add_argument(
        "--source-stage",
        default="PROD",
        help="Source stage (fixed to PROD for the demo).",
    )
    parser.add_argument(
        "--platform-app",
        default=os.environ.get("PLATFORM_APP_KEY", "bookverse-platform"),
        help="Platform application key in AppTrust.",
    )
    parser.add_argument(
        "--preview",
        action="store_true",
        help="Preview mode: resolve live versions and print summary only (no AppTrust or file writes).",
    )
    parser.add_argument(
        "--override",
        action="append",
        default=[],
        metavar="SERVICE=VERSION",
        help="Override a service version (can be provided multiple times), e.g., inventory=1.8.2",
    )
    return parser.parse_args()


def main() -> int:
    args = parse_args()

    config_path = Path(args.config)
    output_dir = Path(args.output_dir)
    source_stage = args.source_stage
    do_write = not bool(args.preview)

    services_cfg = load_services_config(config_path)

    # Parse overrides early so we can bypass PROD lookup for specified services
    overrides: Dict[str, str] = {}
    for ov in getattr(args, "override", []) or []:
        if "=" not in ov:
            print(f"Ignoring malformed override: {ov}")
            continue
        svc, ver = ov.split("=", 1)
        svc = svc.strip()
        ver = ver.strip()
        if not svc or not ver:
            print(f"Ignoring malformed override: {ov}")
            continue
        overrides[svc] = ver

    # Prefer direct HTTP client when explicit APPTRUST env is provided; otherwise use OIDC CLI.
    try:
        base_url = os.environ.get("APPTRUST_BASE_URL", "").strip()
        token = os.environ.get("APPTRUST_ACCESS_TOKEN", "").strip()
        if base_url and token:
            client = AppTrustClient(base_url=base_url, token=token)
        else:
            client = AppTrustClientCLI()
    except Exception as e:
        print(f"Auth/client initialization failed: {e}", flush=True)
        return 2
    services, missing = resolve_promoted_versions(services_cfg, client, overrides or None)

    # If nothing to aggregate (no eligible RELEASED/TRUSTED_RELEASE versions and no overrides), exit gracefully
    if not services:
        summary_path = os.environ.get("GITHUB_STEP_SUMMARY")
        message = (
            "No aggregatable application versions were found (release_status not in {RELEASED, TRUSTED_RELEASE}).\n"
        )
        if missing:
            try:
                names = ", ".join(sorted([m.get("apptrust_application", "") or m.get("name", "") for m in missing]))
                message += f"Missing: {names}\n"
            except Exception:
                pass
        print(message.strip())
        if summary_path:
            try:
                with open(summary_path, "a", encoding="utf-8") as f:
                    f.write("\n" + message + "\n")
            except Exception:
                pass
        return 0

    manifest = build_manifest(services, client, source_stage)

    # Determine next platform application SemVer (patch bump) following service CI logic
    platform_app_key = str(getattr(args, "platform_app"))
    platform_app_version = compute_next_semver_for_application(client, platform_app_key)

    # Include platform app SemVer in manifest for visibility (manifest version remains CalVer)
    manifest["platform_app_version"] = platform_app_version

    print(format_summary(manifest))

    if do_write:
        target = write_manifest(output_dir, manifest)
        print(f"Wrote manifest: {target}")
        # Create platform application version in AppTrust
        sources_versions = [
            {"application_key": s["apptrust_application"], "version": s["resolved_version"]}
            for s in services
        ]
        resp = client.create_platform_version(platform_app_key, platform_app_version, sources_versions)
        print(json.dumps({"platform_version_created": resp}, indent=2))
    else:
        print("Preview: resolved live versions; no files written and no AppTrust changes. Omit --preview to create the platform version and write the manifest.")

    return 0


if __name__ == "__main__":
    raise SystemExit(main())

<|MERGE_RESOLUTION|>--- conflicted
+++ resolved
@@ -226,12 +226,8 @@
     if parsed is not None:
         return f"{parsed.major}.{parsed.minor}.{parsed.patch + 1}"
 
-<<<<<<< HEAD
-    # No existing versions; generate a randomized initial SemVer (demo realism)
-=======
     # No existing versions; generate a randomized initial SemVer for demo realism
     # major: 1-5, minor: 1-50, patch: 1-50
->>>>>>> 751f6807
     try:
         import random
         major = random.randint(1, 5)
